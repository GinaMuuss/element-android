/*
 * Copyright 2019 New Vector Ltd
 *
 * Licensed under the Apache License, Version 2.0 (the "License");
 * you may not use this file except in compliance with the License.
 * You may obtain a copy of the License at
 *
 * http://www.apache.org/licenses/LICENSE-2.0
 *
 * Unless required by applicable law or agreed to in writing, software
 * distributed under the License is distributed on an "AS IS" BASIS,
 * WITHOUT WARRANTIES OR CONDITIONS OF ANY KIND, either express or implied.
 * See the License for the specific language governing permissions and
 * limitations under the License.
 */

package im.vector.riotredesign.features.home

import android.content.Context
import android.graphics.drawable.Drawable
import android.widget.ImageView
import androidx.annotation.AnyThread
import androidx.annotation.UiThread
import androidx.core.content.ContextCompat
import com.amulyakhare.textdrawable.TextDrawable
import com.bumptech.glide.request.RequestOptions
import com.bumptech.glide.request.target.DrawableImageViewTarget
import com.bumptech.glide.request.target.Target
import im.vector.matrix.android.api.Matrix
import im.vector.matrix.android.api.MatrixPatterns
import im.vector.matrix.android.api.session.content.ContentUrlResolver
import im.vector.matrix.android.api.session.room.model.RoomMember
import im.vector.matrix.android.api.session.room.model.RoomSummary
import im.vector.riotredesign.R
import im.vector.riotredesign.core.glide.GlideApp
import im.vector.riotredesign.core.glide.GlideRequest
import im.vector.riotredesign.core.glide.GlideRequests

/**
 * This helper centralise ways to retrieve avatar into ImageView or even generic Target<Drawable>
 */

object AvatarRenderer {

    private const val THUMBNAIL_SIZE = 250

    @UiThread
    fun render(roomMember: RoomMember, imageView: ImageView) {
        render(roomMember.avatarUrl, roomMember.displayName, imageView)
    }

    @UiThread
    fun render(roomSummary: RoomSummary, imageView: ImageView) {
        render(roomSummary.avatarUrl, roomSummary.displayName, imageView)
    }

    @UiThread
    fun render(avatarUrl: String?, name: String?, imageView: ImageView) {
        render(imageView.context, GlideApp.with(imageView), avatarUrl, name, DrawableImageViewTarget(imageView))
    }

    @UiThread
    fun render(context: Context,
               glideRequest: GlideRequests,
               avatarUrl: String?,
               name: String?,
               target: Target<Drawable>) {
        if (name.isNullOrEmpty()) {
            return
        }
        val placeholder = getPlaceholderDrawable(context, name)
        buildGlideRequest(glideRequest, avatarUrl)
                .placeholder(placeholder)
                .into(target)
    }

<<<<<<< HEAD
    @WorkerThread
    fun getCachedOrPlaceholder(context: Context,
                               glideRequest: GlideRequests,
                               avatarUrl: String?,
                               text: String,
                               size: Int): Drawable {
        val future = buildGlideRequest(glideRequest, avatarUrl, size).onlyRetrieveFromCache(true).submit()
        return try {
            future.get()
        } catch (exception: Exception) {
            buildPlaceholderDrawable(context, text)
        }
    }

    // PRIVATE API *********************************************************************************

    private fun buildGlideRequest(glideRequest: GlideRequests, avatarUrl: String?, size: Int): GlideRequest<Drawable> {
        val resolvedUrl = Matrix.getInstance().currentSession!!
                .contentUrlResolver()
                .resolveThumbnail(avatarUrl, size, size, ContentUrlResolver.ThumbnailMethod.SCALE)

        return glideRequest
                .load(resolvedUrl)
                .apply(RequestOptions.circleCropTransform())
                .diskCacheStrategy(DiskCacheStrategy.DATA)
    }

    private fun buildPlaceholderDrawable(context: Context, text: String): Drawable {
=======
    @AnyThread
    fun getPlaceholderDrawable(context: Context, text: String): Drawable {
>>>>>>> be6a4efa
        val avatarColor = ContextCompat.getColor(context, R.color.pale_teal)
        return if (text.isEmpty()) {
            TextDrawable.builder().buildRound("", avatarColor)
        } else {
            val isUserId = MatrixPatterns.isUserId(text)
            val firstLetterIndex = if (isUserId) 1 else 0
            val firstLetter = text[firstLetterIndex].toString().toUpperCase()
            TextDrawable.builder().buildRound(firstLetter, avatarColor)
        }

    }

    // PRIVATE API *********************************************************************************

    private fun buildGlideRequest(glideRequest: GlideRequests, avatarUrl: String?): GlideRequest<Drawable> {
        val resolvedUrl = Matrix.getInstance().currentSession.contentUrlResolver()
                .resolveThumbnail(avatarUrl, THUMBNAIL_SIZE, THUMBNAIL_SIZE, ContentUrlResolver.ThumbnailMethod.SCALE)

        return glideRequest
                .load(resolvedUrl)
                .apply(RequestOptions.circleCropTransform())
    }

}<|MERGE_RESOLUTION|>--- conflicted
+++ resolved
@@ -74,39 +74,8 @@
                 .into(target)
     }
 
-<<<<<<< HEAD
-    @WorkerThread
-    fun getCachedOrPlaceholder(context: Context,
-                               glideRequest: GlideRequests,
-                               avatarUrl: String?,
-                               text: String,
-                               size: Int): Drawable {
-        val future = buildGlideRequest(glideRequest, avatarUrl, size).onlyRetrieveFromCache(true).submit()
-        return try {
-            future.get()
-        } catch (exception: Exception) {
-            buildPlaceholderDrawable(context, text)
-        }
-    }
-
-    // PRIVATE API *********************************************************************************
-
-    private fun buildGlideRequest(glideRequest: GlideRequests, avatarUrl: String?, size: Int): GlideRequest<Drawable> {
-        val resolvedUrl = Matrix.getInstance().currentSession!!
-                .contentUrlResolver()
-                .resolveThumbnail(avatarUrl, size, size, ContentUrlResolver.ThumbnailMethod.SCALE)
-
-        return glideRequest
-                .load(resolvedUrl)
-                .apply(RequestOptions.circleCropTransform())
-                .diskCacheStrategy(DiskCacheStrategy.DATA)
-    }
-
-    private fun buildPlaceholderDrawable(context: Context, text: String): Drawable {
-=======
     @AnyThread
     fun getPlaceholderDrawable(context: Context, text: String): Drawable {
->>>>>>> be6a4efa
         val avatarColor = ContextCompat.getColor(context, R.color.pale_teal)
         return if (text.isEmpty()) {
             TextDrawable.builder().buildRound("", avatarColor)
@@ -116,13 +85,13 @@
             val firstLetter = text[firstLetterIndex].toString().toUpperCase()
             TextDrawable.builder().buildRound(firstLetter, avatarColor)
         }
+    }
 
-    }
 
     // PRIVATE API *********************************************************************************
 
     private fun buildGlideRequest(glideRequest: GlideRequests, avatarUrl: String?): GlideRequest<Drawable> {
-        val resolvedUrl = Matrix.getInstance().currentSession.contentUrlResolver()
+        val resolvedUrl = Matrix.getInstance().currentSession!!.contentUrlResolver()
                 .resolveThumbnail(avatarUrl, THUMBNAIL_SIZE, THUMBNAIL_SIZE, ContentUrlResolver.ThumbnailMethod.SCALE)
 
         return glideRequest
