/*
 * Copyright 2018 New Vector Ltd
 *
 * Licensed under the Apache License, Version 2.0 (the "License");
 * you may not use this file except in compliance with the License.
 * You may obtain a copy of the License at
 *
 *     http://www.apache.org/licenses/LICENSE-2.0
 *
 * Unless required by applicable law or agreed to in writing, software
 * distributed under the License is distributed on an "AS IS" BASIS,
 * WITHOUT WARRANTIES OR CONDITIONS OF ANY KIND, either express or implied.
 * See the License for the specific language governing permissions and
 * limitations under the License.
 */

package im.vector.riotredesign.features.rageshake

import android.text.TextUtils
import android.view.Menu
import android.view.MenuItem
import android.widget.Toast
import androidx.core.view.isVisible
import butterknife.OnCheckedChanged
import butterknife.OnTextChanged
import im.vector.riotredesign.R
import im.vector.riotredesign.core.di.ScreenComponent
import im.vector.riotredesign.core.platform.VectorBaseActivity
import kotlinx.android.synthetic.main.activity_bug_report.*
import timber.log.Timber
import javax.inject.Inject

/**
 * Form to send a bug report
 */
class BugReportActivity : VectorBaseActivity() {

<<<<<<< HEAD
    /* ==========================================================================================
     * UI
     * ========================================================================================== */

    @BindView(R.id.bug_report_edit_text)
    lateinit var mBugReportText: EditText

    @BindView(R.id.bug_report_button_include_logs)
    lateinit var mIncludeLogsButton: CheckBox

    @BindView(R.id.bug_report_button_include_crash_logs)
    lateinit var mIncludeCrashLogsButton: CheckBox

    @BindView(R.id.bug_report_button_include_screenshot)
    lateinit var mIncludeScreenShotButton: CheckBox

    @BindView(R.id.bug_report_screenshot_preview)
    lateinit var mScreenShotPreview: ImageView

    @BindView(R.id.bug_report_progress_view)
    lateinit var mProgressBar: ProgressBar

    @BindView(R.id.bug_report_progress_text_view)
    lateinit var mProgressTextView: TextView

    @BindView(R.id.bug_report_scrollview)
    lateinit var mScrollView: View

    @BindView(R.id.bug_report_mask_view)
    lateinit var mMaskView: View

    override fun injectWith(injector: ScreenComponent) {
        injector.inject(this)
    }

=======
>>>>>>> 33f17e4c
    override fun getLayoutRes() = R.layout.activity_bug_report

    override fun initUiAndData() {
        configureToolbar(bugReportToolbar)

<<<<<<< HEAD
        if (bugReporter.screenshot != null) {
            mScreenShotPreview.setImageBitmap(bugReporter.screenshot)
=======
        if (BugReporter.screenshot != null) {
            bug_report_screenshot_preview.setImageBitmap(BugReporter.screenshot)
>>>>>>> 33f17e4c
        } else {
            bug_report_screenshot_preview.isVisible = false
            bug_report_button_include_screenshot.isChecked = false
            bug_report_button_include_screenshot.isEnabled = false
        }
    }

    override fun getMenuRes() = R.menu.bug_report

    override fun onPrepareOptionsMenu(menu: Menu): Boolean {
        menu.findItem(R.id.ic_action_send_bug_report)?.let {
            val isValid = bug_report_edit_text.text.toString().trim().length > 10
                    && !bug_report_mask_view.isVisible

            it.isEnabled = isValid
            it.icon.alpha = if (isValid) 255 else 100
        }

        return super.onPrepareOptionsMenu(menu)
    }

    override fun onOptionsItemSelected(item: MenuItem): Boolean {
        when (item.itemId) {
            R.id.ic_action_send_bug_report -> {
                sendBugReport()
                return true
            }
        }
        return super.onOptionsItemSelected(item)
    }


    /**
     * Send the bug report
     */
    private fun sendBugReport() {
        bug_report_scrollview.alpha = 0.3f
        bug_report_mask_view.isVisible = true

        invalidateOptionsMenu()

        bug_report_progress_text_view.isVisible = true
        bug_report_progress_text_view.text = getString(R.string.send_bug_report_progress, "0")

        bug_report_progress_view.isVisible = true
        bug_report_progress_view.progress = 0

<<<<<<< HEAD
        bugReporter.sendBugReport(this,
                mIncludeLogsButton.isChecked,
                mIncludeCrashLogsButton.isChecked,
                mIncludeScreenShotButton.isChecked,
                mBugReportText.text.toString(),
=======
        BugReporter.sendBugReport(this,
                bug_report_button_include_logs.isChecked,
                bug_report_button_include_crash_logs.isChecked,
                bug_report_button_include_screenshot.isChecked,
                bug_report_edit_text.text.toString(),
>>>>>>> 33f17e4c
                object : BugReporter.IMXBugReportListener {
                    override fun onUploadFailed(reason: String?) {
                        try {
                            if (!TextUtils.isEmpty(reason)) {
                                Toast.makeText(this@BugReportActivity,
                                        getString(R.string.send_bug_report_failed, reason), Toast.LENGTH_LONG).show()
                            }
                        } catch (e: Exception) {
                            Timber.e(e, "## onUploadFailed() : failed to display the toast " + e.message)
                        }

                        bug_report_mask_view.isVisible = false
                        bug_report_progress_view.isVisible = false
                        bug_report_progress_text_view.isVisible = false
                        bug_report_scrollview.alpha = 1.0f

                        invalidateOptionsMenu()
                    }

                    override fun onUploadCancelled() {
                        onUploadFailed(null)
                    }

                    override fun onProgress(progress: Int) {
                        val myProgress = progress.coerceIn(0, 100)

                        bug_report_progress_view.progress = myProgress
                        bug_report_progress_text_view.text = getString(R.string.send_bug_report_progress, "$myProgress")
                    }

                    override fun onUploadSucceed() {
                        try {
                            Toast.makeText(this@BugReportActivity, R.string.send_bug_report_sent, Toast.LENGTH_LONG).show()
                        } catch (e: Exception) {
                            Timber.e(e, "## onUploadSucceed() : failed to dismiss the toast " + e.message)
                        }

                        try {
                            finish()
                        } catch (e: Exception) {
                            Timber.e(e, "## onUploadSucceed() : failed to dismiss the dialog " + e.message)
                        }
                    }
                })
    }

    /* ==========================================================================================
     * UI Event
     * ========================================================================================== */

    @OnTextChanged(R.id.bug_report_edit_text)
    internal fun textChanged() {
        invalidateOptionsMenu()
    }

    @OnCheckedChanged(R.id.bug_report_button_include_screenshot)
    internal fun onSendScreenshotChanged() {
<<<<<<< HEAD
        mScreenShotPreview.isVisible = mIncludeScreenShotButton.isChecked && bugReporter.screenshot != null
=======
        bug_report_screenshot_preview.isVisible = bug_report_button_include_screenshot.isChecked && BugReporter.screenshot != null
>>>>>>> 33f17e4c
    }

    override fun onBackPressed() {
        // Ensure there is no crash status remaining, which will be sent later on by mistake
        bugReporter.deleteCrashFile(this)

        super.onBackPressed()
    }
}<|MERGE_RESOLUTION|>--- conflicted
+++ resolved
@@ -35,56 +35,18 @@
  */
 class BugReportActivity : VectorBaseActivity() {
 
-<<<<<<< HEAD
-    /* ==========================================================================================
-     * UI
-     * ========================================================================================== */
-
-    @BindView(R.id.bug_report_edit_text)
-    lateinit var mBugReportText: EditText
-
-    @BindView(R.id.bug_report_button_include_logs)
-    lateinit var mIncludeLogsButton: CheckBox
-
-    @BindView(R.id.bug_report_button_include_crash_logs)
-    lateinit var mIncludeCrashLogsButton: CheckBox
-
-    @BindView(R.id.bug_report_button_include_screenshot)
-    lateinit var mIncludeScreenShotButton: CheckBox
-
-    @BindView(R.id.bug_report_screenshot_preview)
-    lateinit var mScreenShotPreview: ImageView
-
-    @BindView(R.id.bug_report_progress_view)
-    lateinit var mProgressBar: ProgressBar
-
-    @BindView(R.id.bug_report_progress_text_view)
-    lateinit var mProgressTextView: TextView
-
-    @BindView(R.id.bug_report_scrollview)
-    lateinit var mScrollView: View
-
-    @BindView(R.id.bug_report_mask_view)
-    lateinit var mMaskView: View
 
     override fun injectWith(injector: ScreenComponent) {
         injector.inject(this)
     }
 
-=======
->>>>>>> 33f17e4c
     override fun getLayoutRes() = R.layout.activity_bug_report
 
     override fun initUiAndData() {
         configureToolbar(bugReportToolbar)
 
-<<<<<<< HEAD
         if (bugReporter.screenshot != null) {
-            mScreenShotPreview.setImageBitmap(bugReporter.screenshot)
-=======
-        if (BugReporter.screenshot != null) {
-            bug_report_screenshot_preview.setImageBitmap(BugReporter.screenshot)
->>>>>>> 33f17e4c
+            bug_report_screenshot_preview.setImageBitmap(bugReporter.screenshot)
         } else {
             bug_report_screenshot_preview.isVisible = false
             bug_report_button_include_screenshot.isChecked = false
@@ -132,19 +94,11 @@
         bug_report_progress_view.isVisible = true
         bug_report_progress_view.progress = 0
 
-<<<<<<< HEAD
         bugReporter.sendBugReport(this,
-                mIncludeLogsButton.isChecked,
-                mIncludeCrashLogsButton.isChecked,
-                mIncludeScreenShotButton.isChecked,
-                mBugReportText.text.toString(),
-=======
-        BugReporter.sendBugReport(this,
                 bug_report_button_include_logs.isChecked,
                 bug_report_button_include_crash_logs.isChecked,
                 bug_report_button_include_screenshot.isChecked,
                 bug_report_edit_text.text.toString(),
->>>>>>> 33f17e4c
                 object : BugReporter.IMXBugReportListener {
                     override fun onUploadFailed(reason: String?) {
                         try {
@@ -202,11 +156,7 @@
 
     @OnCheckedChanged(R.id.bug_report_button_include_screenshot)
     internal fun onSendScreenshotChanged() {
-<<<<<<< HEAD
-        mScreenShotPreview.isVisible = mIncludeScreenShotButton.isChecked && bugReporter.screenshot != null
-=======
-        bug_report_screenshot_preview.isVisible = bug_report_button_include_screenshot.isChecked && BugReporter.screenshot != null
->>>>>>> 33f17e4c
+        bug_report_screenshot_preview.isVisible = bug_report_button_include_screenshot.isChecked && bugReporter.screenshot != null
     }
 
     override fun onBackPressed() {
