--- conflicted
+++ resolved
@@ -27,14 +27,8 @@
     object IsDisplayed : RoomDetailActions()
     data class EventDisplayed(val event: TimelineEvent) : RoomDetailActions()
     data class LoadMore(val direction: Timeline.Direction) : RoomDetailActions()
-<<<<<<< HEAD
+    data class SendReaction(val reaction: String, val targetEventId: String) : RoomDetailActions()
+    object AcceptInvite : RoomDetailActions()
+    object RejectInvite : RoomDetailActions()
 
-    data class SendReaction(val reaction: String, val targetEventId: String) : RoomDetailActions()
-
-
-
-=======
-    object AcceptInvite: RoomDetailActions()
-    object RejectInvite: RoomDetailActions()
->>>>>>> f60a5f56
 }