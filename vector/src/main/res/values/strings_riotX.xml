--- conflicted
+++ resolved
@@ -2,46 +2,6 @@
 <resources>
 
     <!-- Strings not defined in Riot -->
-
-<<<<<<< HEAD
-    <string name="bottom_action_people_x">Direct Messages</string>
-
-    <string name="send_file_step_idle">Waiting…</string>
-    <string name="send_file_step_encrypting_thumbnail">Encrypting thumbnail…</string>
-    <string name="send_file_step_sending_thumbnail">Sending thumbnail (%1$s / %2$s)</string>
-    <string name="send_file_step_encrypting_file">Encrypting file…</string>
-    <string name="send_file_step_sending_file">Sending file (%1$s / %2$s)</string>
-
-    <string name="downloading_file">Downloading file %1$s…</string>
-    <string name="downloaded_file">File %1$s has been downloaded!</string>
-
-    <string name="edited_suffix">"(edited)"</string>
-
-    <!-- param will be replaced by the value of riotx_no_registration_notice_colored_part -->
-    <string name="riotx_no_registration_notice">%1$s to create an account.</string>
-    <string name="riotx_no_registration_notice_colored_part">Use the old app</string>
-
-
-
-    <string name="message_edits">Message Edits</string>
-    <string name="no_message_edits_found">No edits found</string>
-
-    <!-- Room filtering -->
-    <string name="room_filtering_filter_hint">Filter conversations…</string>
-    <string name="room_filtering_footer_title">Can’t find what you’re looking for?</string>
-    <string name="room_filtering_footer_create_new_room">Create a new room</string>
-    <string name="room_filtering_footer_create_new_direct_message">Send a new direct message</string>
-    <string name="room_filtering_footer_open_room_directory">View the room directory</string>
-
-    <string name="room_directory_search_hint">Name or ID (#example:matrix.org)</string>
-
-
-    <string name="labs_swipe_to_reply_in_timeline">Enable swipe to reply in timeline</string>
-
-    <string name="link_copied_to_clipboard">Link copied to clipboard</string>
-
     <string name="add_by_matrix_id">Add by matrix ID</string>
 
-=======
->>>>>>> 6d01a570
 </resources>