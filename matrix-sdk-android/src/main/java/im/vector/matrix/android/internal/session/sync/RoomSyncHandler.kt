/*
 * Copyright 2019 New Vector Ltd
 *
 * Licensed under the Apache License, Version 2.0 (the "License");
 * you may not use this file except in compliance with the License.
 * You may obtain a copy of the License at
 *
 * http://www.apache.org/licenses/LICENSE-2.0
 *
 * Unless required by applicable law or agreed to in writing, software
 * distributed under the License is distributed on an "AS IS" BASIS,
 * WITHOUT WARRANTIES OR CONDITIONS OF ANY KIND, either express or implied.
 * See the License for the specific language governing permissions and
 * limitations under the License.
 */

package im.vector.matrix.android.internal.session.sync

import com.zhuinden.monarchy.Monarchy
import im.vector.matrix.android.R
import im.vector.matrix.android.api.session.events.model.Event
import im.vector.matrix.android.api.session.events.model.EventType
import im.vector.matrix.android.api.session.events.model.toModel
import im.vector.matrix.android.api.session.room.model.Membership
import im.vector.matrix.android.api.session.room.model.tag.RoomTagContent
<<<<<<< HEAD
import im.vector.matrix.android.api.session.room.read.FullyReadContent
import im.vector.matrix.android.internal.crypto.CryptoManager
import im.vector.matrix.android.internal.database.helper.add
import im.vector.matrix.android.internal.database.helper.addOrUpdate
import im.vector.matrix.android.internal.database.helper.addStateEvent
import im.vector.matrix.android.internal.database.helper.lastStateIndex
import im.vector.matrix.android.internal.database.helper.updateSenderDataFor
=======
import im.vector.matrix.android.internal.crypto.DefaultCryptoService
import im.vector.matrix.android.internal.database.helper.*
>>>>>>> f2c8d4ad
import im.vector.matrix.android.internal.database.model.ChunkEntity
import im.vector.matrix.android.internal.database.model.EventEntityFields
import im.vector.matrix.android.internal.database.model.RoomEntity
import im.vector.matrix.android.internal.database.query.find
import im.vector.matrix.android.internal.database.query.findLastLiveChunkFromRoom
import im.vector.matrix.android.internal.database.query.where
import im.vector.matrix.android.internal.session.DefaultInitialSyncProgressService
import im.vector.matrix.android.internal.session.mapWithProgress
import im.vector.matrix.android.internal.session.notification.DefaultPushRuleService
import im.vector.matrix.android.internal.session.notification.ProcessEventForPushTask
import im.vector.matrix.android.internal.session.room.RoomSummaryUpdater
import im.vector.matrix.android.internal.session.room.timeline.PaginationDirection
import im.vector.matrix.android.internal.session.sync.model.InvitedRoomSync
import im.vector.matrix.android.internal.session.sync.model.RoomSync
import im.vector.matrix.android.internal.session.sync.model.RoomSyncAccountData
import im.vector.matrix.android.internal.session.sync.model.RoomSyncEphemeral
import im.vector.matrix.android.internal.session.sync.model.RoomsSyncResponse
import im.vector.matrix.android.internal.session.user.UserEntityFactory
import im.vector.matrix.android.internal.task.TaskExecutor
import im.vector.matrix.android.internal.task.configureWith
import io.realm.Realm
import io.realm.kotlin.createObject
import timber.log.Timber
import javax.inject.Inject

internal class RoomSyncHandler @Inject constructor(private val monarchy: Monarchy,
                                                   private val readReceiptHandler: ReadReceiptHandler,
                                                   private val roomSummaryUpdater: RoomSummaryUpdater,
                                                   private val roomTagHandler: RoomTagHandler,
<<<<<<< HEAD
                                                   private val roomFullyReadHandler: RoomFullyReadHandler,
                                                   private val cryptoManager: CryptoManager,
=======
                                                   private val cryptoService: DefaultCryptoService,
>>>>>>> f2c8d4ad
                                                   private val tokenStore: SyncTokenStore,
                                                   private val pushRuleService: DefaultPushRuleService,
                                                   private val processForPushTask: ProcessEventForPushTask,
                                                   private val taskExecutor: TaskExecutor) {

    sealed class HandlingStrategy {
        data class JOINED(val data: Map<String, RoomSync>) : HandlingStrategy()
        data class INVITED(val data: Map<String, InvitedRoomSync>) : HandlingStrategy()
        data class LEFT(val data: Map<String, RoomSync>) : HandlingStrategy()
    }

    fun handle(roomsSyncResponse: RoomsSyncResponse, isInitialSync: Boolean, reporter: DefaultInitialSyncProgressService? = null) {
        monarchy.runTransactionSync { realm ->
            handleRoomSync(realm, HandlingStrategy.JOINED(roomsSyncResponse.join), isInitialSync, reporter)
            handleRoomSync(realm, HandlingStrategy.INVITED(roomsSyncResponse.invite), isInitialSync, reporter)
            handleRoomSync(realm, HandlingStrategy.LEFT(roomsSyncResponse.leave), isInitialSync, reporter)
        }

        //handle event for bing rule checks
        checkPushRules(roomsSyncResponse)

    }

    private fun checkPushRules(roomsSyncResponse: RoomsSyncResponse) {
        Timber.v("[PushRules] --> checkPushRules")
        if (tokenStore.getLastToken() == null) {
            Timber.v("[PushRules] <-- No push tule check on initial sync")
            return
        } //nothing on initial sync

        val rules = pushRuleService.getPushRules("global")
        processForPushTask.configureWith(ProcessEventForPushTask.Params(roomsSyncResponse, rules))
                .executeBy(taskExecutor)
        Timber.v("[PushRules] <-- Push task scheduled")
    }

    // PRIVATE METHODS *****************************************************************************

    private fun handleRoomSync(realm: Realm, handlingStrategy: HandlingStrategy, isInitialSync: Boolean, reporter: DefaultInitialSyncProgressService?) {

        val rooms = when (handlingStrategy) {
            is HandlingStrategy.JOINED  ->
                handlingStrategy.data.mapWithProgress(reporter, R.string.initial_sync_start_importing_account_joined_rooms, 0.6f) {
                    handleJoinedRoom(realm, it.key, it.value, isInitialSync)
                }
            is HandlingStrategy.INVITED ->
                handlingStrategy.data.mapWithProgress(reporter, R.string.initial_sync_start_importing_account_invited_rooms, 0.1f) {
                    handleInvitedRoom(realm, it.key, it.value)
                }

            is HandlingStrategy.LEFT    -> {
                handlingStrategy.data.mapWithProgress(reporter, R.string.initial_sync_start_importing_account_left_rooms, 0.3f) {
                    handleLeftRoom(realm, it.key, it.value)
                }
            }
        }
        realm.insertOrUpdate(rooms)
    }

    private fun handleJoinedRoom(realm: Realm,
                                 roomId: String,
                                 roomSync: RoomSync,
                                 isInitalSync: Boolean): RoomEntity {

        Timber.v("Handle join sync for room $roomId")

        if (roomSync.ephemeral != null && roomSync.ephemeral.events.isNotEmpty()) {
            handleEphemeral(realm, roomId, roomSync.ephemeral, isInitalSync)
        }

        if (roomSync.accountData != null && roomSync.accountData.events.isNullOrEmpty().not()) {
            handleRoomAccountDataEvents(realm, roomId, roomSync.accountData)
        }

        val roomEntity = RoomEntity.where(realm, roomId).findFirst() ?: realm.createObject(roomId)

        if (roomEntity.membership == Membership.INVITE) {
            roomEntity.chunks.deleteAllFromRealm()
        }
        roomEntity.membership = Membership.JOIN

        // State event
        if (roomSync.state != null && roomSync.state.events.isNotEmpty()) {
            val minStateIndex = roomEntity.untimelinedStateEvents.where().min(EventEntityFields.STATE_INDEX)?.toInt() ?: Int.MIN_VALUE
            val untimelinedStateIndex = minStateIndex + 1
            roomSync.state.events.forEach { event ->
                roomEntity.addStateEvent(event, filterDuplicates = true, stateIndex = untimelinedStateIndex)
                // Give info to crypto module
                cryptoService.onStateEvent(roomId, event)
                UserEntityFactory.createOrNull(event)?.also {
                    realm.insertOrUpdate(it)
                }
            }
        }

        if (roomSync.timeline != null && roomSync.timeline.events.isNotEmpty()) {
            val chunkEntity = handleTimelineEvents(
                    realm,
                    roomEntity,
                    roomSync.timeline.events,
                    roomSync.timeline.prevToken,
                    roomSync.timeline.limited
            )
            roomEntity.addOrUpdate(chunkEntity)
        }
        roomSummaryUpdater.update(realm, roomId, Membership.JOIN, roomSync.summary, roomSync.unreadNotifications)
        return roomEntity
    }

    private fun handleInvitedRoom(realm: Realm,
                                  roomId: String,
                                  roomSync:
                                  InvitedRoomSync): RoomEntity {
        Timber.v("Handle invited sync for room $roomId")
        val roomEntity = RoomEntity.where(realm, roomId).findFirst() ?: realm.createObject(roomId)
        roomEntity.membership = Membership.INVITE
        if (roomSync.inviteState != null && roomSync.inviteState.events.isNotEmpty()) {
            val chunkEntity = handleTimelineEvents(realm, roomEntity, roomSync.inviteState.events)
            roomEntity.addOrUpdate(chunkEntity)
        }
        roomSummaryUpdater.update(realm, roomId, Membership.INVITE)
        return roomEntity
    }

    private fun handleLeftRoom(realm: Realm,
                               roomId: String,
                               roomSync: RoomSync): RoomEntity {
        val roomEntity = RoomEntity.where(realm, roomId).findFirst() ?: realm.createObject(roomId)

        roomEntity.membership = Membership.LEAVE
        roomEntity.chunks.deleteAllFromRealm()
        roomSummaryUpdater.update(realm, roomId, Membership.LEAVE, roomSync.summary, roomSync.unreadNotifications)
        return roomEntity
    }

    private fun handleTimelineEvents(realm: Realm,
                                     roomEntity: RoomEntity,
                                     eventList: List<Event>,
                                     prevToken: String? = null,
                                     isLimited: Boolean = true): ChunkEntity {

        val lastChunk = ChunkEntity.findLastLiveChunkFromRoom(realm, roomEntity.roomId)
        var stateIndexOffset = 0
        val chunkEntity = if (!isLimited && lastChunk != null) {
            lastChunk
        } else {
            realm.createObject<ChunkEntity>().apply { this.prevToken = prevToken }
        }
        if (isLimited && lastChunk != null) {
            stateIndexOffset = lastChunk.lastStateIndex(PaginationDirection.FORWARDS)
        }
        lastChunk?.isLastForward = false
        chunkEntity.isLastForward = true

        val eventIds = ArrayList<String>(eventList.size)
        for (event in eventList) {
            event.eventId?.also { eventIds.add(it) }
            chunkEntity.add(roomEntity.roomId, event, PaginationDirection.FORWARDS, stateIndexOffset)
            // Give info to crypto module
            cryptoService.onLiveEvent(roomEntity.roomId, event)
            // Try to remove local echo
            event.unsignedData?.transactionId?.also {
                val sendingEventEntity = roomEntity.sendingTimelineEvents.find(it)
                if (sendingEventEntity != null) {
                    Timber.v("Remove local echo for tx:$it")
                    roomEntity.sendingTimelineEvents.remove(sendingEventEntity)
                } else {
                    Timber.v("Can't find corresponding local echo for tx:$it")
                }
            }
            UserEntityFactory.createOrNull(event)?.also {
                realm.insertOrUpdate(it)
            }
        }
        chunkEntity.updateSenderDataFor(eventIds)
        return chunkEntity
    }


    @Suppress("UNCHECKED_CAST")
    private fun handleEphemeral(realm: Realm,
                                roomId: String,
                                ephemeral: RoomSyncEphemeral,
                                isInitalSync: Boolean) {
        for (event in ephemeral.events) {
            if (event.type != EventType.RECEIPT) continue
            val readReceiptContent = event.content as? ReadReceiptContent ?: continue
            readReceiptHandler.handle(realm, roomId, readReceiptContent, isInitalSync)
        }
    }

    private fun handleRoomAccountDataEvents(realm: Realm, roomId: String, accountData: RoomSyncAccountData) {
        for (event in accountData.events) {
            val eventType = event.getClearType()
            if (eventType == EventType.TAG) {
                val content = event.getClearContent().toModel<RoomTagContent>()
                roomTagHandler.handle(realm, roomId, content)
            } else if (eventType == EventType.FULLY_READ) {
                val content = event.getClearContent().toModel<FullyReadContent>()
                roomFullyReadHandler.handle(realm, roomId, content)
            }
        }
    }

}<|MERGE_RESOLUTION|>--- conflicted
+++ resolved
@@ -23,18 +23,13 @@
 import im.vector.matrix.android.api.session.events.model.toModel
 import im.vector.matrix.android.api.session.room.model.Membership
 import im.vector.matrix.android.api.session.room.model.tag.RoomTagContent
-<<<<<<< HEAD
 import im.vector.matrix.android.api.session.room.read.FullyReadContent
-import im.vector.matrix.android.internal.crypto.CryptoManager
 import im.vector.matrix.android.internal.database.helper.add
 import im.vector.matrix.android.internal.database.helper.addOrUpdate
 import im.vector.matrix.android.internal.database.helper.addStateEvent
 import im.vector.matrix.android.internal.database.helper.lastStateIndex
 import im.vector.matrix.android.internal.database.helper.updateSenderDataFor
-=======
 import im.vector.matrix.android.internal.crypto.DefaultCryptoService
-import im.vector.matrix.android.internal.database.helper.*
->>>>>>> f2c8d4ad
 import im.vector.matrix.android.internal.database.model.ChunkEntity
 import im.vector.matrix.android.internal.database.model.EventEntityFields
 import im.vector.matrix.android.internal.database.model.RoomEntity
@@ -64,12 +59,8 @@
                                                    private val readReceiptHandler: ReadReceiptHandler,
                                                    private val roomSummaryUpdater: RoomSummaryUpdater,
                                                    private val roomTagHandler: RoomTagHandler,
-<<<<<<< HEAD
                                                    private val roomFullyReadHandler: RoomFullyReadHandler,
-                                                   private val cryptoManager: CryptoManager,
-=======
                                                    private val cryptoService: DefaultCryptoService,
->>>>>>> f2c8d4ad
                                                    private val tokenStore: SyncTokenStore,
                                                    private val pushRuleService: DefaultPushRuleService,
                                                    private val processForPushTask: ProcessEventForPushTask,
@@ -153,7 +144,8 @@
 
         // State event
         if (roomSync.state != null && roomSync.state.events.isNotEmpty()) {
-            val minStateIndex = roomEntity.untimelinedStateEvents.where().min(EventEntityFields.STATE_INDEX)?.toInt() ?: Int.MIN_VALUE
+            val minStateIndex = roomEntity.untimelinedStateEvents.where().min(EventEntityFields.STATE_INDEX)?.toInt()
+                                ?: Int.MIN_VALUE
             val untimelinedStateIndex = minStateIndex + 1
             roomSync.state.events.forEach { event ->
                 roomEntity.addStateEvent(event, filterDuplicates = true, stateIndex = untimelinedStateIndex)
